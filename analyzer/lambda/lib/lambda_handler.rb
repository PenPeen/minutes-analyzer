--- conflicted
+++ resolved
@@ -45,13 +45,10 @@
       validate_secrets(secrets)
       
       # Google Driveからファイル取得
-<<<<<<< HEAD
       file_data = fetch_file_content(file_id, secrets)
       input_text = file_data[:content]
       file_metadata = file_data[:metadata]
-=======
-      input_text, actual_file_name = fetch_file_content(file_id, secrets)
->>>>>>> ed7d7ddf
+      actual_file_name = file_metadata[:name]
       
       # Gemini APIで分析
       analysis_result = analyze_with_gemini(input_text, secrets)
@@ -117,7 +114,7 @@
     google_credentials = secrets['GOOGLE_SERVICE_ACCOUNT_JSON']
     slack_notification_service = create_slack_notification_service(secrets)
     drive_client = GoogleDriveClient.new(google_credentials, @logger, slack_notification_service)
-    drive_client.get_file_content(file_id)  # [content, file_name] を返す
+    drive_client.get_file_content(file_id)  # ハッシュ形式でcontentとmetadataを返す
   end
 
   def create_slack_notification_service(secrets)
