--- conflicted
+++ resolved
@@ -43,20 +43,16 @@
       let(:file_content) { "2025年1月15日\n\n新機能リリース進捗確認ミーティング\n..." }
 
       before do
-<<<<<<< HEAD
         allow(mock_drive_service).to receive(:get_file)
           .with(file_id, fields: 'id, name, size, mimeType, webViewLink')
           .and_return(mock_file)
-=======
-        # Mock get_file with different parameter combinations
+        
+        # Mock direct download for plain text files
         allow(mock_drive_service).to receive(:get_file) do |file_id_arg, options|
-          if options[:fields] == 'id, name, size, mimeType'
-            mock_file
-          elsif options.key?(:download_dest)
+          if options.key?(:download_dest)
             options[:download_dest].write(file_content)
           end
         end
->>>>>>> ed7d7ddf
         
         # Mock export_file for text/plain
         allow(mock_drive_service).to receive(:export_file) do |id, mime_type, options|
@@ -66,14 +62,10 @@
 
       it 'returns the file content with metadata' do
         result = client.get_file_content(file_id)
-<<<<<<< HEAD
         expect(result).to be_a(Hash)
         expect(result[:content]).to eq(file_content)
         expect(result[:metadata]).to include(:web_view_link)
         expect(result[:metadata][:web_view_link]).to eq('https://docs.google.com/document/d/1234567890abcdef/edit')
-=======
-        expect(result).to eq([file_content, 'test_meeting.txt'])
->>>>>>> ed7d7ddf
       end
 
       it 'logs file information' do
@@ -96,7 +88,7 @@
         )
         
         allow(mock_drive_service).to receive(:get_file)
-          .with(file_id, fields: 'id, name, size, mimeType')
+          .with(file_id, fields: 'id, name, size, mimeType, webViewLink')
           .and_return(large_file)
       end
 
@@ -117,20 +109,16 @@
       end
 
       before do
-<<<<<<< HEAD
         allow(mock_drive_service).to receive(:get_file)
           .with(file_id, fields: 'id, name, size, mimeType, webViewLink')
-          .and_return(mock_file)
-=======
-        # Mock get_file with different parameter combinations
+          .and_return(unknown_mime_file)
+        
+        # Mock direct download
         allow(mock_drive_service).to receive(:get_file) do |file_id_arg, options|
-          if options[:fields] == 'id, name, size, mimeType'
-            unknown_mime_file
-          elsif options.key?(:download_dest)
+          if options.key?(:download_dest)
             options[:download_dest].write(file_content)
           end
         end
->>>>>>> ed7d7ddf
         
         # Mock export_file to fail
         allow(mock_drive_service).to receive(:export_file)
@@ -141,11 +129,8 @@
         expect(logger).to receive(:warn).with(/Export failed, trying direct download/)
         
         result = client.get_file_content(file_id)
-<<<<<<< HEAD
         expect(result[:content]).to eq(file_content)
-=======
-        expect(result).to eq([file_content, 'test_meeting.unknown'])
->>>>>>> ed7d7ddf
+        expect(result[:metadata][:name]).to eq('test_meeting.unknown')
       end
     end
 
