MAKEFLAGS += --silent
<<<<<<< HEAD
.PHONY: help setup build clean test deploy-production destroy-production clean-production build-lambda tf-init tf-plan tf-apply generate-production-tfvars ensure-terraform-backend-bucket health-check logs check-resources
=======
.PHONY: help setup build clean test deploy tf-plan tf-apply destroy
>>>>>>> 9d87a1b2

# デフォルトターゲット
help: ## ヘルプを表示
	@grep -E '^[a-zA-Z_-]+:.*?## .*$$' $(MAKEFILE_LIST) | sort | awk 'BEGIN {FS = ":.*?## "}; {printf "\033[36m%-20s\033[0m %s\n", $$1, $$2}'

# 環境変数
<<<<<<< HEAD
AWS_REGION = ap-northeast-1
PROJECT_NAME = drive-selector
ENVIRONMENT = production
TF_DIR = infrastructure/environments/production

# 初期セットアップ
=======
AWS_REGION ?= ap-northeast-1
PROJECT_NAME = drive-selector
ENVIRONMENT = production
BUILD_DIR = build
LAMBDA_DIR = lambda
OUTPUT_FILE = lambda.zip
TF_DIR = infrastructure

# セットアップ
>>>>>>> 9d87a1b2
setup: ## 初期セットアップを実行
	@echo "📋 Drive Selector 初期セットアップ"
	@if [ -f .env.production ]; then \
		echo "📋 .env.productionは既に存在します（保護されています）"; \
		echo "🔧 その他のセットアップを継続します..."; \
	else \
		echo "⚠️  .env.productionファイルを作成してください"; \
		echo "    詳細は README.md を参照してください"; \
	fi
	@echo "📦 依存関係をインストール中..."
	@if command -v bundle >/dev/null 2>&1; then \
		cd lambda && bundle install; \
	else \
		echo "⚠️  Bundlerがインストールされていません。Rubyの依存関係はスキップします"; \
	fi
	@echo "✅ セットアップが完了しました"

<<<<<<< HEAD
build-lambda: ## Lambda関数をビルド
=======
# Lambda関数のビルド（共通）
build: ## Lambda関数のデプロイパッケージをビルド
>>>>>>> 9d87a1b2
	@echo "🔨 Lambda関数をビルド中..."
	@mkdir -p infrastructure/modules/lambda
	@docker compose run --rm ruby-lambda-builder
	@echo "✅ Lambda関数のビルドが完了しました"

# 後方互換性のためのエイリアス
build: build-lambda

test: ## テストを実行
	@echo "🧪 Lambda関数のテストを実行中..."
	@docker compose run --rm --entrypoint="" ruby-lambda-builder sh -c "cd /var/task && bundle config unset without && bundle install --quiet && bundle exec rspec spec/ --format documentation"
	@echo "✅ テストが完了しました"

tf-init: ensure-terraform-backend-bucket ## Terraformを初期化
	@echo "Terraform初期化中..."
	@if [ ! -f $(TF_DIR)/.terraform.lock.hcl ]; then \
		cd $(TF_DIR) && terraform init; \
	else \
		echo "Terraformは既に初期化されています"; \
	fi
	@echo "Terraformの初期化が完了しました"

# Terraformプランの実行
tf-plan: tf-init generate-production-tfvars ## Terraformプランを実行
	@echo "📋 Terraformプランを実行中..."
<<<<<<< HEAD
	@if [ -f $(TF_DIR)/terraform.tfvars ]; then \
		cd $(TF_DIR) && terraform plan -var-file="terraform.tfvars"; \
	else \
		cd $(TF_DIR) && terraform plan; \
	fi
=======
	@if [ ! -f $(TF_DIR)/terraform.production.tfvars ]; then \
		echo "❌ terraform.production.tfvarsが見つかりません"; \
		echo "  infrastructure/terraform.production.tfvars を作成してください"; \
		exit 1; \
	fi
	@cd $(TF_DIR) && terraform plan -var-file=terraform.production.tfvars
>>>>>>> 9d87a1b2
	@echo "✅ Terraformプランが完了しました"

# Terraform適用
tf-apply: ## Terraformを適用
	@echo "🚀 Terraformを適用中..."
<<<<<<< HEAD
	@if [ -f $(TF_DIR)/terraform.tfvars ]; then \
		cd $(TF_DIR) && terraform apply -var-file="terraform.tfvars" -auto-approve; \
	else \
		cd $(TF_DIR) && terraform apply -auto-approve; \
	fi
	@echo "✅ Terraformの適用が完了しました"

deploy-production: ## 本番環境にデプロイ
	@echo "🚀 本番環境にデプロイ中..."
	@echo "⚠️  注意: 手動でAWSリソースを作成しないでください。すべてTerraformで管理されます。"
	@if [ ! -f .env.production ]; then \
		echo "❌ .env.productionが見つかりません。"; \
		echo "  本番環境用の設定ファイルを作成してください。"; \
		exit 1; \
	fi
	@$(MAKE) generate-production-tfvars
	@$(MAKE) ensure-terraform-backend-bucket
	@$(MAKE) build-lambda
	@cd $(TF_DIR) && \
		terraform init && \
		terraform plan -var-file="terraform.tfvars" && \
		echo "⚠️  Review the plan above. Press Enter to continue or Ctrl+C to cancel..." && \
		read && \
		terraform apply -var-file="terraform.tfvars"
	@echo "🔐 Secrets Managerにシークレットを設定中..."
	@./scripts/set-production-secrets.sh
=======
	@if [ ! -f $(TF_DIR)/terraform.production.tfvars ]; then \
		echo "❌ terraform.production.tfvarsが見つかりません"; \
		echo "  infrastructure/terraform.production.tfvars を作成してください"; \
		exit 1; \
	fi
	@cd $(TF_DIR) && terraform apply -var-file=terraform.production.tfvars
	@echo "✅ Terraformの適用が完了しました"

# デプロイ
deploy: build ## 本番環境にデプロイ
	@echo "🚀 本番環境にデプロイ中..."
	@if [ ! -f $(TF_DIR)/terraform.production.tfvars ]; then \
		echo "❌ terraform.production.tfvarsが見つかりません"; \
		echo "  infrastructure/terraform.production.tfvars を作成してください"; \
		exit 1; \
	fi
	@$(MAKE) tf-plan
	@echo "⚠️  上記のプランを確認してください。Enterキーで続行、Ctrl+Cでキャンセル..."
	@read
	@$(MAKE) tf-apply
>>>>>>> 9d87a1b2
	@echo "✅ 本番環境へのデプロイが完了しました"
	@echo "📋 デプロイ情報:"
	@cd $(TF_DIR) && terraform output

<<<<<<< HEAD
# 本番環境用のterraform.tfvars生成
generate-production-tfvars: ## .env.productionからterraform.tfvarsを生成
	@echo "📝 本番環境用terraform.tfvarsを生成中..."
	@if [ -f .env.production ]; then \
		( \
			echo "# .env.productionから自動生成されるTerraform変数ファイル"; \
			echo "# 基本設定"; \
			echo "aws_region = \"ap-northeast-1\""; \
			echo "environment = \"production\""; \
			echo "project_name = \"drive-selector\""; \
			echo ""; \
			echo "# Lambda設定"; \
			echo "lambda_timeout = 30"; \
			echo "lambda_memory_size = 256"; \
			echo ""; \
			echo "# Slack設定 (from .env.production)"; \
			echo "slack_signing_secret=\"$$(grep SLACK_SIGNING_SECRET .env.production | cut -d '=' -f2-)\""; \
			echo "slack_bot_token=\"$$(grep SLACK_BOT_TOKEN .env.production | cut -d '=' -f2-)\""; \
			echo "slack_channel_id=\"$$(grep SLACK_CHANNEL_ID .env.production | cut -d '=' -f2-)\""; \
			echo ""; \
			echo "# Google OAuth設定 (from .env.production)"; \
			echo "google_client_id=\"$$(grep GOOGLE_CLIENT_ID .env.production | cut -d '=' -f2-)\""; \
			echo "google_client_secret=\"$$(grep GOOGLE_CLIENT_SECRET .env.production | cut -d '=' -f2-)\""; \
			echo ""; \
			echo "# Lambda ARN設定"; \
			echo "process_lambda_arn=\"$$(grep PROCESS_LAMBDA_ARN .env.production | cut -d '=' -f2-)\""; \
		) > $(TF_DIR)/terraform.tfvars; \
		echo "✅ terraform.tfvarsを生成しました"; \
	else \
		echo "❌ .env.productionが見つかりません。"; \
		exit 1; \
	fi
=======
# 環境破棄
destroy: ## 本番環境を破棄（要確認）
	@echo "⚠️  本番環境を破棄しようとしています！"
	@echo "本当に実行しますか？ 'yes' と入力してください:"
	@read confirm && [ "$$confirm" = "yes" ] || (echo "キャンセルしました" && exit 1)
	@echo "🗑️  本番環境を破棄中..."
	@cd $(TF_DIR) && terraform destroy -var-file=terraform.production.tfvars -auto-approve
	@echo "✅ 本番環境の破棄が完了しました"

# クリーンアップ
clean: clean-build clean-terraform ## 全てをクリーンアップ

clean-build: ## ビルド成果物をクリーンアップ
	@echo "🧹 ビルド成果物をクリーンアップ中..."
	@rm -rf $(BUILD_DIR)
	@rm -f $(OUTPUT_FILE)
	@rm -f $(LAMBDA_DIR)/Gemfile.lock
	@cd $(LAMBDA_DIR) && rm -rf vendor/ .bundle/
>>>>>>> 9d87a1b2

ensure-terraform-backend-bucket: ## Terraform backend用S3バケットの存在確認・作成
	@echo "🪣 Terraform backend用S3バケットを確認中..."
	@BUCKET_NAME="drive-selector-terraform-state"; \
	if aws s3api head-bucket --bucket "$$BUCKET_NAME" --region ap-northeast-1 >/dev/null 2>&1; then \
		echo "✅ S3バケット '$$BUCKET_NAME' は既に存在します"; \
	else \
		echo "🔨 S3バケット '$$BUCKET_NAME' を作成中..."; \
		aws s3api create-bucket \
			--bucket "$$BUCKET_NAME" \
			--region ap-northeast-1 \
			--create-bucket-configuration LocationConstraint=ap-northeast-1; \
		echo "🔐 S3バケットの暗号化を設定中..."; \
		aws s3api put-bucket-encryption \
			--bucket "$$BUCKET_NAME" \
			--server-side-encryption-configuration '{ \
				"Rules": [{ \
					"ApplyServerSideEncryptionByDefault": { \
						"SSEAlgorithm": "AES256" \
					}, \
					"BucketKeyEnabled": true \
				}] \
			}'; \
		echo "🚫 S3バケットのパブリックアクセスをブロック中..."; \
		aws s3api put-public-access-block \
			--bucket "$$BUCKET_NAME" \
			--public-access-block-configuration \
				"BlockPublicAcls=true,IgnorePublicAcls=true,BlockPublicPolicy=true,RestrictPublicBuckets=true"; \
		echo "✅ S3バケット '$$BUCKET_NAME' を作成しました"; \
	fi

destroy-production: ## 本番環境のリソースを削除
	@echo "🗑️  本番環境のリソースを削除中..."
	@if [ ! -f .env.production ]; then \
		echo "⚠️  .env.productionが見つかりません。terraform.tfvarsが既に存在する場合はそれを使用します。"; \
	else \
		$(MAKE) generate-production-tfvars; \
	fi
	@echo "🗑️  Terraformでリソースを削除中..."
	@cd $(TF_DIR) && \
		terraform destroy -auto-approve 2>/dev/null || true
	@echo "✅ 本番環境が削除されました"

clean-production: ## 本番環境の設定ファイルをクリーンアップ
	@echo "🧹 本番環境の設定ファイルをクリーンアップ中..."
	@cd $(TF_DIR) && \
		rm -rf .terraform .terraform.lock.hcl terraform.tfstate terraform.tfstate.backup
	@rm -f $(TF_DIR)/terraform.tfvars
	@echo "✅ クリーンアップが完了しました"

# ローカル環境のクリーンアップ
clean: ## ローカル環境をクリーンアップ
	@echo "🧹 ローカル環境をクリーンアップ中..."
	@$(MAKE) clean-build-artifacts
	@$(MAKE) clean-terraform
	@echo "✅ クリーンアップが完了しました"

clean-build-artifacts:
	@echo "🗂️  ビルド成果物を削除中..."
	@rm -f infrastructure/modules/lambda/lambda.zip
	@rm -f lambda/Gemfile.lock
	@rm -rf logs/ tmp/

clean-terraform:
	@echo "🏗️  Terraform状態を削除中..."
	@cd $(TF_DIR) && rm -rf .terraform .terraform.lock.hcl terraform.tfstate terraform.tfstate.backup terraform.tfvars

# 簡単なヘルスチェック
health-check: ## APIヘルスチェック
	@echo "❤️  APIヘルスチェック中..."
	@API_URL=$$(cd $(TF_DIR) && terraform output -raw api_gateway_url 2>/dev/null); \
	if [ -n "$$API_URL" ]; then \
		curl -s "$$API_URL/health" -w "\nHTTP Status: %{http_code}\n" || echo "ヘルスチェックに失敗しました"; \
	else \
		echo "API URLが取得できませんでした。デプロイ情報を確認してください。"; \
	fi

# ログ確認
logs: ## Lambda関数のログを表示
	@echo "📜 Lambda関数のログを確認中..."
	@aws logs describe-log-groups --log-group-name-prefix "/aws/lambda/$(PROJECT_NAME)" --query 'logGroups[0].logGroupName' --output text | \
	xargs -I {} aws logs tail {} --follow

# リソース状態確認
check-resources: ## AWSリソースとTerraform状態の整合性をチェック
	@echo "🔍 リソース状態を確認中..."
	@echo "📋 現在のAPI Gateway一覧:"
	@aws apigateway get-rest-apis --query 'items[].[id,name,endpointConfiguration.types[0]]' --output table
	@echo ""
	@echo "📋 Terraform管理下のリソース:"
	@cd $(TF_DIR) && terraform state list | grep -E "(api_gateway|lambda)" || echo "Terraform状態が見つかりません"
	@echo ""
	@echo "⚠️  手動で作成されたリソースがある場合は、Terraformでimportするか削除してください。"<|MERGE_RESOLUTION|>--- conflicted
+++ resolved
@@ -1,33 +1,17 @@
 MAKEFLAGS += --silent
-<<<<<<< HEAD
 .PHONY: help setup build clean test deploy-production destroy-production clean-production build-lambda tf-init tf-plan tf-apply generate-production-tfvars ensure-terraform-backend-bucket health-check logs check-resources
-=======
-.PHONY: help setup build clean test deploy tf-plan tf-apply destroy
->>>>>>> 9d87a1b2
 
 # デフォルトターゲット
 help: ## ヘルプを表示
 	@grep -E '^[a-zA-Z_-]+:.*?## .*$$' $(MAKEFILE_LIST) | sort | awk 'BEGIN {FS = ":.*?## "}; {printf "\033[36m%-20s\033[0m %s\n", $$1, $$2}'
 
 # 環境変数
-<<<<<<< HEAD
 AWS_REGION = ap-northeast-1
 PROJECT_NAME = drive-selector
 ENVIRONMENT = production
 TF_DIR = infrastructure/environments/production
 
-# 初期セットアップ
-=======
-AWS_REGION ?= ap-northeast-1
-PROJECT_NAME = drive-selector
-ENVIRONMENT = production
-BUILD_DIR = build
-LAMBDA_DIR = lambda
-OUTPUT_FILE = lambda.zip
-TF_DIR = infrastructure
-
 # セットアップ
->>>>>>> 9d87a1b2
 setup: ## 初期セットアップを実行
 	@echo "📋 Drive Selector 初期セットアップ"
 	@if [ -f .env.production ]; then \
@@ -45,12 +29,7 @@
 	fi
 	@echo "✅ セットアップが完了しました"
 
-<<<<<<< HEAD
 build-lambda: ## Lambda関数をビルド
-=======
-# Lambda関数のビルド（共通）
-build: ## Lambda関数のデプロイパッケージをビルド
->>>>>>> 9d87a1b2
 	@echo "🔨 Lambda関数をビルド中..."
 	@mkdir -p infrastructure/modules/lambda
 	@docker compose run --rm ruby-lambda-builder
@@ -76,26 +55,16 @@
 # Terraformプランの実行
 tf-plan: tf-init generate-production-tfvars ## Terraformプランを実行
 	@echo "📋 Terraformプランを実行中..."
-<<<<<<< HEAD
 	@if [ -f $(TF_DIR)/terraform.tfvars ]; then \
 		cd $(TF_DIR) && terraform plan -var-file="terraform.tfvars"; \
 	else \
 		cd $(TF_DIR) && terraform plan; \
 	fi
-=======
-	@if [ ! -f $(TF_DIR)/terraform.production.tfvars ]; then \
-		echo "❌ terraform.production.tfvarsが見つかりません"; \
-		echo "  infrastructure/terraform.production.tfvars を作成してください"; \
-		exit 1; \
-	fi
-	@cd $(TF_DIR) && terraform plan -var-file=terraform.production.tfvars
->>>>>>> 9d87a1b2
 	@echo "✅ Terraformプランが完了しました"
 
 # Terraform適用
 tf-apply: ## Terraformを適用
 	@echo "🚀 Terraformを適用中..."
-<<<<<<< HEAD
 	@if [ -f $(TF_DIR)/terraform.tfvars ]; then \
 		cd $(TF_DIR) && terraform apply -var-file="terraform.tfvars" -auto-approve; \
 	else \
@@ -122,33 +91,10 @@
 		terraform apply -var-file="terraform.tfvars"
 	@echo "🔐 Secrets Managerにシークレットを設定中..."
 	@./scripts/set-production-secrets.sh
-=======
-	@if [ ! -f $(TF_DIR)/terraform.production.tfvars ]; then \
-		echo "❌ terraform.production.tfvarsが見つかりません"; \
-		echo "  infrastructure/terraform.production.tfvars を作成してください"; \
-		exit 1; \
-	fi
-	@cd $(TF_DIR) && terraform apply -var-file=terraform.production.tfvars
-	@echo "✅ Terraformの適用が完了しました"
-
-# デプロイ
-deploy: build ## 本番環境にデプロイ
-	@echo "🚀 本番環境にデプロイ中..."
-	@if [ ! -f $(TF_DIR)/terraform.production.tfvars ]; then \
-		echo "❌ terraform.production.tfvarsが見つかりません"; \
-		echo "  infrastructure/terraform.production.tfvars を作成してください"; \
-		exit 1; \
-	fi
-	@$(MAKE) tf-plan
-	@echo "⚠️  上記のプランを確認してください。Enterキーで続行、Ctrl+Cでキャンセル..."
-	@read
-	@$(MAKE) tf-apply
->>>>>>> 9d87a1b2
 	@echo "✅ 本番環境へのデプロイが完了しました"
 	@echo "📋 デプロイ情報:"
 	@cd $(TF_DIR) && terraform output
 
-<<<<<<< HEAD
 # 本番環境用のterraform.tfvars生成
 generate-production-tfvars: ## .env.productionからterraform.tfvarsを生成
 	@echo "📝 本番環境用terraform.tfvarsを生成中..."
@@ -181,26 +127,6 @@
 		echo "❌ .env.productionが見つかりません。"; \
 		exit 1; \
 	fi
-=======
-# 環境破棄
-destroy: ## 本番環境を破棄（要確認）
-	@echo "⚠️  本番環境を破棄しようとしています！"
-	@echo "本当に実行しますか？ 'yes' と入力してください:"
-	@read confirm && [ "$$confirm" = "yes" ] || (echo "キャンセルしました" && exit 1)
-	@echo "🗑️  本番環境を破棄中..."
-	@cd $(TF_DIR) && terraform destroy -var-file=terraform.production.tfvars -auto-approve
-	@echo "✅ 本番環境の破棄が完了しました"
-
-# クリーンアップ
-clean: clean-build clean-terraform ## 全てをクリーンアップ
-
-clean-build: ## ビルド成果物をクリーンアップ
-	@echo "🧹 ビルド成果物をクリーンアップ中..."
-	@rm -rf $(BUILD_DIR)
-	@rm -f $(OUTPUT_FILE)
-	@rm -f $(LAMBDA_DIR)/Gemfile.lock
-	@cd $(LAMBDA_DIR) && rm -rf vendor/ .bundle/
->>>>>>> 9d87a1b2
 
 ensure-terraform-backend-bucket: ## Terraform backend用S3バケットの存在確認・作成
 	@echo "🪣 Terraform backend用S3バケットを確認中..."
