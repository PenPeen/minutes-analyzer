# frozen_string_literal: true

require 'json'
require 'base64'
require_relative 'lib/slack_request_validator'
require_relative 'lib/slack_command_handler'
require_relative 'lib/slack_interaction_handler'
require_relative 'lib/oauth_callback_handler'

# Lambda関数のメインエントリーポイント
def lambda_handler(event:, context:)
  path = event['path'] || event['rawPath'] || '/'
  http_method = event['httpMethod'] || event['requestContext']&.dig('http', 'method') || 'POST'
  
  puts "Processing request: #{http_method} #{path}"
  safe_log_event(event)
  
  begin
    case path
    when '/slack/commands'
      handle_slack_command(event)
    when '/slack/interactions'
      handle_slack_interaction(event)
    when '/oauth/callback'
      handle_oauth_callback(event)
    when '/health'
      health_check
    else
      not_found_response(path)
    end
  rescue => e
    puts "Error processing request: #{e.message}"
    puts e.backtrace.join("\n")
    error_response(e.message)
  end
end

# Slackコマンドを処理
def handle_slack_command(event)
  body = get_body(event)
  headers = get_headers(event)
  
  # リクエストボディが必要
  return bad_request_response('Request body is required for Slack commands') if body.nil? || body.empty?
  
  # Slack署名を検証
  validator = SlackRequestValidator.new
  unless validator.valid_request?(body, headers)
    return unauthorized_response('Invalid Slack signature')
  end
  
  # コマンドを処理
  handler = SlackCommandHandler.new
  handler.handle_command(parse_slack_body(body))
end

# Slackインタラクションを処理
def handle_slack_interaction(event)
  body = get_body(event)
  headers = get_headers(event)
  
  # リクエストボディが必要
  return bad_request_response('Request body is required for Slack interactions') if body.nil? || body.empty?
  
  # Slack署名を検証
  validator = SlackRequestValidator.new
  unless validator.valid_request?(body, headers)
    return unauthorized_response('Invalid Slack signature')
  end
  
  # インタラクションを処理
  handler = SlackInteractionHandler.new
  parsed_body = parse_slack_body(body)
  
  begin
    payload = JSON.parse(parsed_body['payload'] || '{}')
    handler.handle_interaction(payload)
  rescue JSON::ParserError => e
    puts "JSON parse error: #{e.message}"
    bad_request_response('Invalid JSON payload')
  end
end

# OAuthコールバックを処理
def handle_oauth_callback(event)
  handler = OAuthCallbackHandler.new
  handler.handle_callback(event)
end

# ヘルスチェック
def health_check
  {
    statusCode: 200,
<<<<<<< HEAD
    headers: default_headers,
=======
    headers: { 'Content-Type' => 'application/json' },
>>>>>>> a1a41548
    body: JSON.generate({
      status: 'healthy',
      timestamp: Time.now.iso8601
    })
  }
end

# リクエストボディを取得
def get_body(event)
  if event['isBase64Encoded']
    Base64.decode64(event['body'])
  else
    event['body'] || ''
  end
end

# ヘッダーを取得（大文字小文字を正規化）
def get_headers(event)
  headers = event['headers'] || {}
  normalized = {}
  headers.each do |key, value|
    normalized[key.downcase] = value
  end
  normalized
end

# Slackのフォームエンコードされたボディをパース
def parse_slack_body(body)
  params = {}
  body.split('&').each do |pair|
    key, value = pair.split('=', 2)
    begin
      params[key] = URI.decode_www_form_component(value || '')
    rescue ArgumentError => e
      puts "Failed to decode parameter #{key}: #{e.message}"
      params[key] = value || ''
    end
  end
  params
end

# 404レスポンス
def not_found_response(path = nil)
  {
    statusCode: 404,
<<<<<<< HEAD
    headers: default_headers,
=======
    headers: { 'Content-Type' => 'application/json' },
>>>>>>> a1a41548
    body: JSON.generate({
      error: 'Not Found',
      path: path
    }.compact)
  }
end

# 401レスポンス
def unauthorized_response(message = 'Unauthorized')
  {
    statusCode: 401,
<<<<<<< HEAD
    headers: default_headers,
=======
    headers: { 'Content-Type' => 'application/json' },
>>>>>>> a1a41548
    body: JSON.generate({
      error: "Unauthorized - #{message}"
    })
  }
end

# 400レスポンス
def bad_request_response(message = 'Bad Request')
  {
    statusCode: 400,
    headers: { 'Content-Type' => 'application/json' },
    body: JSON.generate({
      error: 'Bad Request',
      message: message
    })
  }
end

# 安全なイベントログ出力（機密情報を除外）
def safe_log_event(event)
  safe_event = event.dup
  if safe_event['headers']
    safe_event['headers'] = safe_event['headers'].dup
    safe_event['headers'].delete('x-slack-signature')
    safe_event['headers'].delete('authorization') 
    safe_event['headers'].delete('x-slack-request-timestamp')
  end
  puts "Event (sanitized): #{JSON.pretty_generate(safe_event)}"
end

# エラーレスポンス
def error_response(message)
  {
    statusCode: 500,
<<<<<<< HEAD
    headers: default_headers,
=======
    headers: { 'Content-Type' => 'application/json' },
>>>>>>> a1a41548
    body: JSON.generate({
      error: 'Internal Server Error',
      message: message
    })
  }
end

# デフォルトヘッダー（CORS対応）
def default_headers
  {
    'Content-Type' => 'application/json',
    'X-Content-Type-Options' => 'nosniff',
    'X-Frame-Options' => 'DENY'
  }
end<|MERGE_RESOLUTION|>--- conflicted
+++ resolved
@@ -91,11 +91,7 @@
 def health_check
   {
     statusCode: 200,
-<<<<<<< HEAD
-    headers: default_headers,
-=======
-    headers: { 'Content-Type' => 'application/json' },
->>>>>>> a1a41548
+    headers: default_headers,
     body: JSON.generate({
       status: 'healthy',
       timestamp: Time.now.iso8601
@@ -141,11 +137,7 @@
 def not_found_response(path = nil)
   {
     statusCode: 404,
-<<<<<<< HEAD
-    headers: default_headers,
-=======
-    headers: { 'Content-Type' => 'application/json' },
->>>>>>> a1a41548
+    headers: default_headers,
     body: JSON.generate({
       error: 'Not Found',
       path: path
@@ -157,11 +149,7 @@
 def unauthorized_response(message = 'Unauthorized')
   {
     statusCode: 401,
-<<<<<<< HEAD
-    headers: default_headers,
-=======
-    headers: { 'Content-Type' => 'application/json' },
->>>>>>> a1a41548
+    headers: default_headers,
     body: JSON.generate({
       error: "Unauthorized - #{message}"
     })
@@ -172,7 +160,7 @@
 def bad_request_response(message = 'Bad Request')
   {
     statusCode: 400,
-    headers: { 'Content-Type' => 'application/json' },
+    headers: default_headers,
     body: JSON.generate({
       error: 'Bad Request',
       message: message
@@ -196,11 +184,7 @@
 def error_response(message)
   {
     statusCode: 500,
-<<<<<<< HEAD
-    headers: default_headers,
-=======
-    headers: { 'Content-Type' => 'application/json' },
->>>>>>> a1a41548
+    headers: default_headers,
     body: JSON.generate({
       error: 'Internal Server Error',
       message: message
