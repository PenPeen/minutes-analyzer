--- conflicted
+++ resolved
@@ -7,44 +7,6 @@
 class LambdaInvoker
   def initialize
     @lambda_client = Aws::Lambda::Client.new
-<<<<<<< HEAD
-    @target_function_arn = ENV['PROCESS_LAMBDA_ARN'] || 'arn:aws:lambda:ap-northeast-1:339712736892:function:minutes-analyzer-production'
-  end
-
-  # 議事録分析Lambdaを呼び出す
-  def invoke_analysis_lambda(payload)
-    puts "Invoking analysis lambda with ARN: #{@target_function_arn}"
-    puts "Payload: #{payload.inspect}"
-    
-    begin
-      # AWS Lambda を非同期で呼び出し（Event invocation type）
-      response = @lambda_client.invoke({
-        function_name: @target_function_arn,
-        invocation_type: 'Event', # 非同期呼び出し
-        payload: JSON.generate(payload)
-      })
-      
-      puts "Lambda invocation response status: #{response.status_code}"
-      
-      if response.status_code == 202
-        {
-          status: 'success',
-          message: 'Analysis lambda invoked successfully'
-        }
-      else
-        {
-          status: 'error',
-          message: "Unexpected status code: #{response.status_code}"
-        }
-      end
-    rescue Aws::Lambda::Errors::ServiceError => e
-      puts "AWS Lambda error: #{e.message}"
-      raise e
-    rescue => e
-      puts "Unexpected error: #{e.message}"
-      raise e
-    end
-=======
     @target_function_arn = fetch_target_function_arn
   end
 
@@ -52,7 +14,7 @@
   def invoke_analysis_lambda(payload)
     # 既存Lambdaの期待するペイロード形式に変換
     lambda_payload = build_lambda_payload(payload)
-    
+
     begin
       # Lambda関数を非同期（Event）で呼び出し
       response = @lambda_client.invoke(
@@ -60,7 +22,7 @@
         invocation_type: 'Event', # 非同期実行
         payload: JSON.generate(lambda_payload)
       )
-      
+
       # ステータスコードをチェック（202が成功）
       if response.status_code == 202
         puts "Successfully invoked analysis lambda."
@@ -101,52 +63,51 @@
     #   "body": "{\"file_id\": \"...\", \"file_name\": \"...\"}",
     #   "headers": {"Content-Type": "application/json"}
     # }
-    
+
     body_content = {
       file_id: slack_payload[:file_id],
       file_name: slack_payload[:file_name]
     }
-    
+
     # オプション情報を追加（将来の拡張性のため）
     if slack_payload[:options]
       body_content[:options] = slack_payload[:options]
     end
-    
+
     # ユーザー情報を追加（監査ログ用）
     if slack_payload[:user_id]
       body_content[:slack_user_id] = slack_payload[:user_id]
     end
-    
+
     if slack_payload[:user_email]
       body_content[:slack_user_email] = slack_payload[:user_email]
     end
-    
+
     {
       body: JSON.generate(body_content),
       headers: {
         'Content-Type' => 'application/json'
       }
     }
->>>>>>> 9a8ced05
   end
 
   # ターゲットLambda関数のARNを取得
   def fetch_target_function_arn
     # 環境変数から取得
     arn = ENV['PROCESS_LAMBDA_ARN']
-    
+
     # 環境変数にない場合はSecrets Managerから取得
     unless arn
       arn = fetch_from_secrets('PROCESS_LAMBDA_ARN')
     end
-    
+
     # それでもない場合はデフォルト値を使用（開発環境）
     unless arn
       environment = ENV['ENVIRONMENT'] || 'local'
       # 環境に応じたデフォルトARNパターン
       case environment
       when 'production'
-        arn = 'arn:aws:lambda:ap-northeast-1:YOUR_ACCOUNT:function:minutes-analyzer-production'
+        arn = 'arn:aws:lambda:ap-northeast-1:339712736892:function:minutes-analyzer-production'
       when 'development'
         arn = 'arn:aws:lambda:ap-northeast-1:YOUR_ACCOUNT:function:minutes-analyzer-development'
       else
@@ -154,7 +115,7 @@
         arn = 'arn:aws:lambda:ap-northeast-1:000000000000:function:minutes-analyzer-local'
       end
     end
-    
+
     puts "Using target Lambda ARN: #{arn}"
     arn
   end
@@ -163,7 +124,7 @@
   def fetch_from_secrets(key)
     secrets_client = Aws::SecretsManager::Client.new
     secret_id = ENV['SECRETS_MANAGER_SECRET_ID'] || 'drive-selector-secrets'
-    
+
     begin
       response = secrets_client.get_secret_value(secret_id: secret_id)
       secrets = JSON.parse(response.secret_string)
