--- conflicted
+++ resolved
@@ -34,15 +34,12 @@
         return create_error_response('無効なモーダルデータです', 400) unless view_state
         
         process_modal_submission(view_state, user_id)
-<<<<<<< HEAD
       when 'block_actions'
         handle_block_action(payload)
       when 'view_closed'
         handle_view_closed(payload)
       when 'options'
         handle_options_request(payload)
-=======
->>>>>>> 5baef1a4
       else
         create_error_response("サポートされていないインタラクションタイプ: #{type}", 400)
       end
@@ -73,15 +70,12 @@
         'text' => "未対応のアクション: #{action_name}"
       }
     end
-<<<<<<< HEAD
   end
 
   # ブロックアクション（ボタンクリックなど）を処理
   def handle_block_action(payload)
     # ACKレスポンスを返す
     ack_response
-=======
->>>>>>> 5baef1a4
   end
 
   # モーダル送信処理
@@ -92,7 +86,6 @@
     unless file_info
       return create_validation_error('file_select' => 'ファイルを選択してください')
     end
-<<<<<<< HEAD
     
     # 選択されたファイル情報をログ出力
     puts "Selected file: #{file_info[:file_id]}"
@@ -157,7 +150,6 @@
     
     # 新しい処理に委譲
     process_modal_submission(values, user['id'])
-=======
     
     # 選択されたファイル情報をログ出力
     puts "Selected file: #{file_info[:file_id]}"
@@ -166,7 +158,6 @@
     
     # T-06で既存Lambda連携を実装予定
     create_success_response
->>>>>>> 5baef1a4
   end
 
   # モーダルから選択されたファイル情報を抽出
@@ -196,7 +187,6 @@
     }
   end
 
-<<<<<<< HEAD
   # バリデーションエラーレスポンス
   def create_validation_error(errors)
     {
@@ -226,26 +216,23 @@
       statusCode: 200,
       headers: { 'Content-Type' => 'application/json' },
       body: ''
-=======
+  end
+    
   # 成功レスポンス
   def create_success_response
     {
       'response_action' => 'clear'
->>>>>>> 5baef1a4
     }
   end
 
   # エラーレスポンス
   def create_error_response(message, status_code)
     {
-<<<<<<< HEAD
       statusCode: 200,
       headers: { 'Content-Type' => 'application/json' },
-      body: JSON.generate({})
-=======
+      body: JSON.generate({}),
       'response_type' => 'ephemeral',
       'text' => message
->>>>>>> 5baef1a4
     }
   end
 end