--- conflicted
+++ resolved
@@ -40,7 +40,6 @@
           return create_http_response(400, body_content)
         end
         
-<<<<<<< HEAD
         process_modal_submission(view_state, user_id)
       when 'block_actions'
         handle_block_action(payload)
@@ -48,10 +47,8 @@
         handle_view_closed(payload)
       when 'options'
         handle_options_request(payload)
-=======
         body_content = process_modal_submission(view_state, user_id)
         create_http_response(200, body_content)
->>>>>>> 48d53846
       else
         body_content = create_error_response("サポートされていないインタラクションタイプ: #{type}", 400)
         create_http_response(400, body_content)
@@ -189,7 +186,6 @@
     }
   end
 
-<<<<<<< HEAD
   # ACKレスポンス
   def ack_response
     {
@@ -212,7 +208,7 @@
     # 特に処理は不要
     ack_response
   end
-=======
+
   # HTTPレスポンス作成
   def create_http_response(status_code, body_content)
     {
@@ -221,5 +217,4 @@
       body: JSON.generate(body_content)
     }
   end
->>>>>>> 48d53846
 end